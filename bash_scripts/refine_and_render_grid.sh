--- conflicted
+++ resolved
@@ -40,22 +40,14 @@
 	# Rendering Output Video:
 	echo "Starting Rendering..."
 	python render_sh_based_voxel_grid_attn.py \
-<<<<<<< Updated upstream
 	-i /home/etaisella/voxelArt/logs/rf/refine_try_kangaroo2/saved_models/model_final_refined.pth \
 	-o output_renders/kangaroo2/refined/ \
-=======
-	-i /storage/etaisella/logs/rf/refine_try_frog_crown/saved_models/model_final_refined.pth \
-	-o output_renders/frog_crown/refined/ \
->>>>>>> Stashed changes
+
 	--save_freq=10 
 }
 # STARTING RUN:
 
-<<<<<<< Updated upstream
 scene=dog2
-=======
-scene=frog2
->>>>>>> Stashed changes
 prompt="a render of a dog wearing big sunglasses"
 log_name="sunglasses" # 1-word description of the prompt for saving
 edit_idx=8
