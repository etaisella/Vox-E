#!/bin/bash
echo "Starting Run!"

# Reading arguments:
gpu_num=0
while getopts g: flag
do
    case "${flag}" in
        g) gpu_num=${OPTARG};;
    esac
done

# Setting GPU:
echo "Running on GPU: $gpu_num";
export CUDA_VISIBLE_DEVICES=$gpu_num

# Rendering function template:
train_and_render() {
	# Train:
	echo "Starting Training..."
	python run_sds_on_high_res_model.py \
<<<<<<< HEAD
	-d ./data/${1}/ \
	-o ./logs/rf/${1}_sds_dir_${3}_dcl_${5}_${4}/ \
	-i ./logs/rf/high_res_${1}_diffuse/saved_models/model_final.pth \
=======
	-d ../data/${1}/ \
	-o logs/rf/${1}_sds_dir_${3}_dcl_${5}_${4}_front_overhead/ \
	-i logs/rf/high_res_${1}_diffuse/saved_models/model_final.pth \
>>>>>>> fe383bcb
	-p "$2" \
	--directional_dataset=${3} \
	--density_correlation_weight=${5} \
	--new_frame_frequency=1 \
	--sh_degree=0 # we currently only support diffuse
	--apply_diffuse_render_regularization=False
	--specular_weight=0

	# Rendering Output Video:
	echo "Starting Rendering..."
	python render_sh_based_voxel_grid.py \
<<<<<<< HEAD
	-i ./logs/rf/${1}_sds_dir_${3}_dcl_${5}_${4}/saved_models/model_final.pth \
	-o ./output_renders/${1}_sds_dir_${3}_dcl_${5}_${4}
=======
	-i logs/rf/${1}_sds_dir_${3}_dcl_${5}_${4}_front_overhead/saved_models/model_final.pth \
	-o output_renders/${1}_sds_dir_${3}_dcl_${5}_${4}_front_overhead
>>>>>>> fe383bcb
}

# STARTING RUN:


scene=frog
prompt="a render of a cute green frog wearing mittens"
directional=True
log_name="mittens" # 1-word description of the prompt for saving
dcl_weight=1500.0

train_and_render $scene "$prompt" $directional $log_name $dcl_weight

scene=frog
prompt="a render of a cute olive green tree frog with a big smile"
directional=True
log_name="bigsmile" # 1-word description of the prompt for saving
dcl_weight=1500.0

train_and_render $scene "$prompt" $directional $log_name $dcl_weight

scene=lego
prompt="a yellow toy bulldozer riding a blue magic carpet"
directional=True
log_name="carpet" # 1-word description of the prompt for saving
dcl_weight=1500.0

train_and_render $scene "$prompt" $directional $log_name $dcl_weight

scene=hotdog
prompt="a yarn doll of two hotdogs on a plate"
directional=True
log_name="yarndoll" # 1-word description of the prompt for saving
dcl_weight=1500.0

train_and_render $scene "$prompt" $directional $log_name $dcl_weight<|MERGE_RESOLUTION|>--- conflicted
+++ resolved
@@ -19,66 +19,107 @@
 	# Train:
 	echo "Starting Training..."
 	python run_sds_on_high_res_model.py \
-<<<<<<< HEAD
 	-d ./data/${1}/ \
 	-o ./logs/rf/${1}_sds_dir_${3}_dcl_${5}_${4}/ \
 	-i ./logs/rf/high_res_${1}_diffuse/saved_models/model_final.pth \
-=======
-	-d ../data/${1}/ \
-	-o logs/rf/${1}_sds_dir_${3}_dcl_${5}_${4}_front_overhead/ \
-	-i logs/rf/high_res_${1}_diffuse/saved_models/model_final.pth \
->>>>>>> fe383bcb
 	-p "$2" \
 	--directional_dataset=${3} \
 	--density_correlation_weight=${5} \
-	--new_frame_frequency=1 \
 	--sh_degree=0 # we currently only support diffuse
-	--apply_diffuse_render_regularization=False
-	--specular_weight=0
 
 	# Rendering Output Video:
 	echo "Starting Rendering..."
 	python render_sh_based_voxel_grid.py \
-<<<<<<< HEAD
 	-i ./logs/rf/${1}_sds_dir_${3}_dcl_${5}_${4}/saved_models/model_final.pth \
 	-o ./output_renders/${1}_sds_dir_${3}_dcl_${5}_${4}
-=======
-	-i logs/rf/${1}_sds_dir_${3}_dcl_${5}_${4}_front_overhead/saved_models/model_final.pth \
-	-o output_renders/${1}_sds_dir_${3}_dcl_${5}_${4}_front_overhead
->>>>>>> fe383bcb
 }
 
 # STARTING RUN:
 
-
-scene=frog
-prompt="a render of a cute green frog wearing mittens"
+scene=dog2
+prompt="a render of a cute light gray dog wearing sunglasses"
 directional=True
-log_name="mittens" # 1-word description of the prompt for saving
-dcl_weight=1500.0
+log_name="sunglasses" # 1-word description of the prompt for saving
+dcl_weight=0.1
 
 train_and_render $scene "$prompt" $directional $log_name $dcl_weight
 
-scene=frog
-prompt="a render of a cute olive green tree frog with a big smile"
+scene=dog2
+prompt="a render of a cute light gray dog wearing sunglasses"
 directional=True
-log_name="bigsmile" # 1-word description of the prompt for saving
-dcl_weight=1500.0
+log_name="sunglasses" # 1-word description of the prompt for saving
+dcl_weight=0.5
 
 train_and_render $scene "$prompt" $directional $log_name $dcl_weight
 
-scene=lego
-prompt="a yellow toy bulldozer riding a blue magic carpet"
+scene=dog2
+prompt="a render of a cute light gray dog wearing sunglasses"
 directional=True
-log_name="carpet" # 1-word description of the prompt for saving
-dcl_weight=1500.0
+log_name="sunglasses" # 1-word description of the prompt for saving
+dcl_weight=1
 
 train_and_render $scene "$prompt" $directional $log_name $dcl_weight
 
-scene=hotdog
-prompt="a yarn doll of two hotdogs on a plate"
+scene=dog2
+prompt="a render of a cute light gray dog wearing sunglasses"
 directional=True
-log_name="yarndoll" # 1-word description of the prompt for saving
-dcl_weight=1500.0
+log_name="sunglasses" # 1-word description of the prompt for saving
+dcl_weight=5
+
+train_and_render $scene "$prompt" $directional $log_name $dcl_weight
+
+scene=dog2
+prompt="a render of a cute light gray dog wearing sunglasses"
+directional=True
+log_name="sunglasses" # 1-word description of the prompt for saving
+dcl_weight=10
+
+train_and_render $scene "$prompt" $directional $log_name $dcl_weight
+
+scene=dog2
+prompt="a render of a cute light gray dog wearing sunglasses"
+directional=True
+log_name="sunglasses" # 1-word description of the prompt for saving
+dcl_weight=50
+
+train_and_render $scene "$prompt" $directional $log_name $dcl_weight
+
+scene=dog2
+prompt="a render of a cute light gray dog wearing sunglasses"
+directional=True
+log_name="sunglasses" # 1-word description of the prompt for saving
+dcl_weight=100
+
+train_and_render $scene "$prompt" $directional $log_name $dcl_weight
+
+scene=dog2
+prompt="a render of a cute light gray dog wearing sunglasses"
+directional=True
+log_name="sunglasses" # 1-word description of the prompt for saving
+dcl_weight=500
+
+train_and_render $scene "$prompt" $directional $log_name $dcl_weight
+
+scene=dog2
+prompt="a render of a cute light gray dog wearing sunglasses"
+directional=True
+log_name="sunglasses" # 1-word description of the prompt for saving
+dcl_weight=1000
+
+train_and_render $scene "$prompt" $directional $log_name $dcl_weight
+
+scene=dog2
+prompt="a render of a cute light gray dog wearing sunglasses"
+directional=True
+log_name="sunglasses" # 1-word description of the prompt for saving
+dcl_weight=5000
+
+train_and_render $scene "$prompt" $directional $log_name $dcl_weight
+
+scene=dog2
+prompt="a render of a cute light gray dog wearing sunglasses"
+directional=True
+log_name="sunglasses" # 1-word description of the prompt for saving
+dcl_weight=10000
 
 train_and_render $scene "$prompt" $directional $log_name $dcl_weight